{
  inputs = {
    nixpkgs.url = "github:NixOS/nixpkgs/22.05";
    flake-utils.url = "github:numtide/flake-utils";
  };
  outputs = { self, nixpkgs, flake-utils }:
    (flake-utils.lib.eachDefaultSystem (system:
      let
        pkgs = (import nixpkgs { inherit system; config = { }; });
      in
      rec {
<<<<<<< HEAD
        defaultPackage = pkgs.poetry2nix.mkPoetryApplication {
=======
        packages.default = pkgs.poetry2nix.mkPoetryApplication
          {
>>>>>>> 3030f31a
            projectDir = ./.;
          };
        apps.default = {
          type = "app";
          program = "${packages.default}/bin/pystarport";
        };
        devShell = pkgs.poetry2nix.mkPoetryEnv {
          projectDir = ./.;
        };
      }
    ));
}<|MERGE_RESOLUTION|>--- conflicted
+++ resolved
@@ -9,14 +9,9 @@
         pkgs = (import nixpkgs { inherit system; config = { }; });
       in
       rec {
-<<<<<<< HEAD
-        defaultPackage = pkgs.poetry2nix.mkPoetryApplication {
-=======
-        packages.default = pkgs.poetry2nix.mkPoetryApplication
-          {
->>>>>>> 3030f31a
-            projectDir = ./.;
-          };
+        packages.default = pkgs.poetry2nix.mkPoetryApplication {
+          projectDir = ./.;
+        };
         apps.default = {
           type = "app";
           program = "${packages.default}/bin/pystarport";
